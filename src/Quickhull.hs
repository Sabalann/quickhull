--- conflicted
+++ resolved
@@ -115,7 +115,6 @@
 -- ----------------
 
 propagateL :: Elt a => Acc (Vector Bool) -> Acc (Vector a) -> Acc (Vector a)
-<<<<<<< HEAD
 propagateL flags values =
   let
     -- Combine flags and values for scanning
@@ -152,18 +151,6 @@
     result = map fst scanned
   in
   result
-=======
-propagateL flags values = 
-    -- Use segmentedScanl1 to copy rightward within segments
-    -- We copy each value marked with True to all following positions until next True
-    segmentedScanl1 (\x y -> x) flags values
-
-propagateR :: Elt a => Acc (Vector Bool) -> Acc (Vector a) -> Acc (Vector a)
-propagateR flags values = 
-    -- Use segmentedScanr1 to copy leftward within segments
-    -- We copy each value marked with True to all preceding positions until next True
-    segmentedScanr1 (\x y -> y) flags values
->>>>>>> 6ed00d87
 
 shiftHeadFlagsL :: Acc (Vector Bool) -> Acc (Vector Bool)
 shiftHeadFlagsL flags = 
@@ -172,8 +159,20 @@
         in i == (size flags - 1) ? 
            (constant True, 
             flags ! (index1 (i + 1))))
+shiftHeadFlagsL flags = 
+    generate (shape flags) (\ix -> 
+        let i = unindex1 ix
+        in i == (size flags - 1) ? 
+           (constant True, 
+            flags ! (index1 (i + 1))))
 
 shiftHeadFlagsR :: Acc (Vector Bool) -> Acc (Vector Bool)
+shiftHeadFlagsR flags = 
+    generate (shape flags) (\ix -> 
+        let i = unindex1 ix
+        in i == 0 ? 
+           (constant True, 
+            flags ! (index1 (i - 1))))
 shiftHeadFlagsR flags = 
     generate (shape flags) (\ix -> 
         let i = unindex1 ix
@@ -192,8 +191,27 @@
     in
     -- Perform inclusive scan using segmented operator
     map (\(T2 _ v) -> v) (scanl1 segOp pairs)
+segmentedScanl1 f flags arr = 
+    -- Extract just the values from the scan result, using prescanl1 instead
+    let pairs = zipWith (\flag val -> T2 flag val) flags arr
+        -- Segment operation that applies f to values and respects segment boundaries
+        segOp = \(T2 f1 v1) (T2 f2 v2) -> 
+            T2 (f1 || f2) 
+               (f2 ? (v2, f v1 v2))
+    in
+    -- Perform inclusive scan using segmented operator
+    map (\(T2 _ v) -> v) (scanl1 segOp pairs)
 
 segmentedScanr1 :: Elt a => (Exp a -> Exp a -> Exp a) -> Acc (Vector Bool) -> Acc (Vector a) -> Acc (Vector a)
+segmentedScanr1 f flags arr = 
+    let pairs = zipWith (\flag val -> T2 flag val) flags arr
+        -- Segment operation that applies f to values and respects segment boundaries
+        segOp = \(T2 f1 v1) (T2 f2 v2) -> 
+            T2 (f1 || f2) 
+               (f1 ? (v1, f v1 v2))
+    in
+    -- Perform inclusive scan from right using segmented operator
+    map (\(T2 _ v) -> v) (scanr1 segOp pairs)
 segmentedScanr1 f flags arr = 
     let pairs = zipWith (\flag val -> T2 flag val) flags arr
         -- Segment operation that applies f to values and respects segment boundaries
